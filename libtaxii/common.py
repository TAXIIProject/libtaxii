"""
Common utility classes and functions used throughout libtaxii.

"""

from operator import attrgetter
from StringIO import StringIO
from re import sub as resub
import dateutil.parser
import random

from lxml import etree

_XML_PARSER = None


def parse(s):
    """
    Uses the default parser to parse a string or file-like object

    :param s: The XML String or File-like object to parse
    :return: an etree._Element
    """

    try:
        e = etree.parse(s, get_xml_parser()).getroot()
    except IOError:
        e = etree.XML(s, get_xml_parser())

    return e


def get_xml_parser():
    """Return the XML parser currently in use.

    If one has not already been set (via :py:func:`set_xml_parser()`), a new
    ``etree.XMLParser`` is constructed with ``no_network=True`` and
    ``huge_tree=True``.
    """
    global _XML_PARSER
    if _XML_PARSER is None:
<<<<<<< HEAD
        _XML_PARSER = etree.XMLParser(attribute_defaults=False,
                                      dtd_validation=False,
                                      load_dtd=False,
                                      no_network=True,
                                      ns_clean=True,
                                      recover=False,
                                      remove_blank_text=False,
                                      remove_comments=False,
                                      remove_pis=False,
                                      strip_cdata=True,
                                      compact=True,
                                      # collect_ids=True,
                                      resolve_entities=False,
                                      huge_tree=False)
=======
        _XML_PARSER = etree.XMLParser(no_network=True, huge_tree=True,
                                      resolve_entities=False)
>>>>>>> 5ceebf9f
    return _XML_PARSER


def set_xml_parser(xml_parser=None):
    """Set the libtaxii.messages XML parser.

    Args:
        xml_parser (etree.XMLParser): The parser to use to parse TAXII XML.
    """
    global _XML_PARSER
    _XML_PARSER = xml_parser


def parse_datetime_string(datetime_string):
    """Parse a string into a :py:class:`datetime.datetime`.

    libtaxii users should not need to use this function directly.
    """
    if not datetime_string:
        return None
    return dateutil.parser.parse(datetime_string)


def generate_message_id(maxlen=5):
    """Generate a TAXII Message ID.

    Args:
        maxlen (int): maximum length of the ID, in characters

    Example:
        .. code-block:: python

            msg_id = tm11.generate_message_id()
            message = tm11.DiscoveryRequest(msg_id)
            # Or...
            message = tm11.DiscoveryRequest(tm11.generate_message_id())
    """
    message_id = random.randint(1, 10 ** maxlen)
    return str(message_id)


def append_any_content_etree(etree_elt, content):
    """
    General method for adding content to an etree element. This method can handle:
    * etree._ElementTree
    * etree._Element
    * any python type that can be cast to str
    * str


    :param etree_elt: The etree to append the content to
    :param content: The content to append
    :return: The etree_elt
    """

    if isinstance(content, etree._ElementTree):  # If content is an element tree, append the root element
        etree_elt.append(content.getroot())
        return etree_elt

    if isinstance(content, etree._Element):  # If content is an element, append it
        etree_elt.append(content)
        return etree_elt

    if not isinstance(content, basestring):  # If content is a non-string, cast it to string and set etree_elt.text
        etree_elt.test = str(content)
        return etree_elt

    # If content is a string, need to check if it's XML or not
    try:
        etree_elt.append(etree.XML(content, get_xml_parser()))
    except etree.XMLSyntaxError:
        etree_elt.text = content

    return etree_elt


def gen_filename(collection_name, format_part, date_string, extension):
    """
    Creates a filename based on various properties of a Poll Request and Content Block

    :param collection_name: The collection name
    :param format_part: The format part (e.g., '_STIX_10_')
    :param date_string: A datestring
    :param extension: The file extension to use
    :return: A string containing the generated filename
    """

    filename = (collection_name.lstrip(".") +
                format_part +
                resub(r"[^a-zA-Z0-9]", "_", date_string) + extension
                ).translate(None, '/\\:*?"<>|')
    return filename


class TAXIIBase(object):

    """
    Base class for all TAXII Messages and Message component types.

    libtaxii users should not need to use this class directly.
    """

    @property
    def sort_key(self):
        """
        This property allows list of TAXII objects to be compared efficiently.
        The __eq__ method uses this property to sort the lists before
        comparisons are made.

        Subclasses must implement this property.
        """
        raise NotImplementedError()

    def to_etree(self):
        """Create an etree representation of this class.

        Subclasses must implement this method.
        """
        raise NotImplementedError()

    def to_dict(self):
        """Create a dictionary representation of this class.

        Subclasses must implement this method.
        """
        raise NotImplementedError()

    def to_xml(self, pretty_print=False):
        """Create an XML representation of this class.

        Subclasses should not need to implement this method.
        """
        return etree.tostring(self.to_etree(), pretty_print=pretty_print)

    def to_text(self, line_prepend=''):
        """Create a nice looking (this is a subjective term!)
        textual representation of this class. Subclasses should
        implement this method.

        Note that this is just a convenience method for making
        TAXII Messages nice to read for humans and may change
        drastically in future versions of libtaxii.
        """
        raise NotImplementedError()

    @classmethod
    def from_etree(cls, src_etree):
        """Create an instance of this class from an etree.

        Subclasses must implement this method.
        """
        raise NotImplementedError()

    @classmethod
    def from_dict(cls, d):
        """Create an instance of this class from a dictionary.

        Subclasses must implement this method.
        """
        raise NotImplementedError()

    @classmethod
    def from_xml(cls, xml):
        """Create an instance of this class from XML.

        Subclasses should not need to implement this method.
        """
        if isinstance(xml, basestring):
            xmlstr = StringIO(xml)
        else:
            xmlstr = xml

        etree_xml = parse(xmlstr)
        return cls.from_etree(etree_xml)

    # Just noting that there is not a from_text() method. I also
    # don't think there will ever be one.

    def __str__(self):
        return self.to_xml(pretty_print=True)

    def __eq__(self, other, debug=False):
        """
        Generic method used to check equality of objects of any TAXII type.

        Also allows for ``print``-based debugging output showing differences.

        In order for subclasses to use this function, they must meet the
        following criteria:
        1. All class properties start with one underscore.
        2. The sort_key property is implemented.

        Args:
            self (object): this object
            other (object): the object to compare ``self`` against.
            debug (bool): Whether or not to print debug statements as the
                equality comparison is performed.
        """
        if other is None:
            if debug:
                print 'other was None!'
            return False

        if self.__class__.__name__ != other.__class__.__name__:
            if debug:
                print 'class names not equal: %s != %s' % (self.__class__.__name__, other.__class__.__name__)
            return False

        # Get all member properties that start with '_'
        members = [attr for attr in dir(self) if not callable(attr) and attr.startswith('_') and not attr.startswith('__')]
        for member in members:
            # TODO: The attr for attr... statement includes functions for some strange reason...
            if member not in self.__dict__:
                continue

            if debug:
                print 'member name: %s' % member
            self_value = self.__dict__[member]
            other_value = other.__dict__[member]

            if isinstance(self_value, TAXIIBase):
                # A debuggable equals comparison can be made
                eq = self_value.__eq__(other_value, debug)
            elif isinstance(self_value, list):
                # We have lists to compare
                if len(self_value) != len(other_value):
                    # Lengths not equal
                    member = member + ' lengths'
                    self_value = len(self_value)
                    other_value = len(other_value)
                    eq = False
                elif len(self_value) == 0:
                    # Both lists are of size 0, and therefore equal
                    eq = True
                else:
                    # Equal sized, non-0 length lists. The list might contain
                    # TAXIIBase objects, or it might not. Peek at the first
                    # item to see whether it is a TAXIIBase object or not.
                    if isinstance(self_value[0], TAXIIBase):
                        # All TAXIIBase objects have the 'sort_key' property implemented
                        self_value = sorted(self_value, key=attrgetter('sort_key'))
                        other_value = sorted(other_value, key=attrgetter('sort_key'))
                        for self_item, other_item in zip(self_value, other_value):
                            # Compare the ordered lists element by element
                            eq = self_item.__eq__(other_item, debug)
                    else:
                        # Assume they don't... just do a set comparison
                        eq = set(self_value) == set(other_value)
            elif isinstance(self_value, dict):
                # Dictionary to compare
                if len(set(self_value.keys()) - set(other_value.keys())) != 0:
                    if debug:
                        print 'dict keys not equal: %s != %s' % (self_value, other_value)
                    eq = False
                for k, v in self_value.iteritems():
                    if other_value[k] != v:
                        if debug:
                            print 'dict values not equal: %s != %s' % (v, other_value[k])
                        eq = False
                eq = True
            elif isinstance(self_value, etree._Element):
                # Non-TAXII etree element (i.e. STIX)
                eq = (etree.tostring(self_value) == etree.tostring(other_value))
            else:
                # Do a direct comparison
                eq = (self_value == other_value)

            # TODO: is this duplicate?
            if not eq:
                if debug:
                    print '%s was not equal: %s != %s' % (member, self_value, other_value)
                return False

        return True

    def __ne__(self, other, debug=False):
        return not self.__eq__(other, debug)<|MERGE_RESOLUTION|>--- conflicted
+++ resolved
@@ -39,7 +39,6 @@
     """
     global _XML_PARSER
     if _XML_PARSER is None:
-<<<<<<< HEAD
         _XML_PARSER = etree.XMLParser(attribute_defaults=False,
                                       dtd_validation=False,
                                       load_dtd=False,
@@ -54,10 +53,7 @@
                                       # collect_ids=True,
                                       resolve_entities=False,
                                       huge_tree=False)
-=======
-        _XML_PARSER = etree.XMLParser(no_network=True, huge_tree=True,
-                                      resolve_entities=False)
->>>>>>> 5ceebf9f
+
     return _XML_PARSER
 
 
